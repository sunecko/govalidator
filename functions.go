package validator

import (
	"encoding/hex"
	"errors"
	"fmt"
	"net/mail"
	"reflect"
	"regexp"
	"strconv"
	"strings"
	"time"

	"golang.org/x/exp/constraints"
)

var (
	reUKPostCode = regexp.MustCompile(`^[a-zA-Z]{1,2}\d[a-zA-Z\d]?\s*\d[a-zA-Z]{2}$`)
	reZipCode    = regexp.MustCompile(`^(\d{5}(?:\-\d{4})?)$`)
)

const (
	validateEmpty       = "value cannot be empty"
<<<<<<< HEAD
	validateLength      = "value must be between %d and %d characters"
	validateExactLength = "value should be exactly %d characters"
	validateMin         = "value %v is smaller than minimum %v"
	validateMax         = "value %v is larger than maximum %v"
	validateNumBetween  = "value %v must be between %v and %v"
	validatePositive    = "value %v should be greater than 0"
=======
	validateNotEmpty    = "value must be empty"
	validateLength      = "value must be between %d and %d characters"
	validateExactLength = "value should be exactly %d characters"
	validateMin         = "value %d is smaller than minimum %d"
	validateMax         = "value %d is larger than maximum %d"
	validateNumBetween  = "value %d must be between %d and %d"
	validatePositive    = "value %d should be greater than 0"
>>>>>>> 053cb37a
	validateRegex       = "value %s failed to meet requirements"
	validateBool        = "value %v does not evaluate to %v"
	validateDateEqual   = "the date/time provided %s, does not match the expected %s"
	validateDateAfter   = "the date provided %s, must be after %s"
	validateDateBefore  = "the date provided %s, must be before %s"
	validateUkPostCode  = "%s is not a valid UK PostCode"
	validateIsNumeric   = "string %s is not a number"
<<<<<<< HEAD
=======
	validateEmail       = "invalid email"
>>>>>>> 053cb37a
)

// StrLength will ensure a string, val, has a length that is at least min and
// at most max.
func StrLength(val string, min, max int) ValidationFunc {
	return func() error {
		if len(val) >= min && len(val) <= max {
			return nil
		}
		return fmt.Errorf(validateLength, min, max)
	}
}

// StrLengthExact will ensure a string, val, is exactly length.
func StrLengthExact(val string, length int) ValidationFunc {
	return func() error {
		if len(val) == length {
			return nil
		}
		return fmt.Errorf(validateExactLength, length)
	}
}

// Number defines all number types.
type Number interface {
	constraints.Integer | constraints.Float
}

// MinNumber will ensure a Number, val, is at least min in value.
func MinNumber[T Number](val, min T) ValidationFunc {
	return func() error {
		if val >= min {
			return nil
		}
		return fmt.Errorf(validateMin, val, min)
	}
}

// MaxNumber will ensure an Int, val,  is at most Max in value.
func MaxNumber[T Number](val, max T) ValidationFunc {
	return func() error {
		if val <= max {
			return nil
		}
		return fmt.Errorf(validateMax, val, max)
	}
}

// BetweenNumber will ensure an int, val, is at least min and at most max.
func BetweenNumber[T Number](val, min, max T) ValidationFunc {
	return func() error {
		if val >= min && val <= max {
			return nil
		}
		return fmt.Errorf(validateNumBetween, val, min, max)
	}
}

// PositiveNumber will ensure an int, val, is > 0.
func PositiveNumber[T Number](val T) ValidationFunc {
	return func() error {
		if val > 0 {
			return nil
		}
		return fmt.Errorf(validatePositive, val)
	}
}

// MatchString will check that a string, val, matches the provided regular expression.
func MatchString(val string, r *regexp.Regexp) ValidationFunc {
	return func() error {
		if r.MatchString(val) {
			return nil
		}
		return fmt.Errorf(validateRegex, val)
	}
}

// MatchBytes will check that a byte array, val, matches the provided regular expression.
func MatchBytes(val []byte, r *regexp.Regexp) ValidationFunc {
	return func() error {
		if r.Match(val) {
			return nil
		}
		return fmt.Errorf(validateRegex, val)
	}
}

// Equal is a simple check to ensure that val matches exp.
func Equal[T comparable](val, exp T) ValidationFunc {
	return func() error {
		if val == exp {
			return nil
		}
		return fmt.Errorf(validateBool, val, exp)
	}
}

// DateEqual will ensure that a date/time, val, matches exactly exp.
func DateEqual(val, exp time.Time) ValidationFunc {
	return func() error {
		if val.Equal(exp) {
			return nil
		}
		return fmt.Errorf(validateDateEqual, val, exp)
	}
}

// DateAfter will ensure that a date/time, val, occurs after exp.
func DateAfter(val, exp time.Time) ValidationFunc {
	return func() error {
		if val.After(exp) {
			return nil
		}
		return fmt.Errorf(validateDateAfter, val, exp)
	}
}

// DateBefore will ensure that a date/time, val, occurs before exp.
func DateBefore(val, exp time.Time) ValidationFunc {
	return func() error {
		if val.Before(exp) {
			return nil
		}
		return fmt.Errorf(validateDateBefore, val, exp)
	}
}

// NotEmpty will ensure that a value, val, is not empty.
// rules are:
// int: > 0
// string: != "" or whitespace
// slice: not nil and len > 0
// map: not nil and len > 0
func NotEmpty(v interface{}) ValidationFunc {
	return func() error {
		if v == nil {
			return fmt.Errorf(validateEmpty)
		}
		val := reflect.ValueOf(v)
		valid := false
		// nolint:exhaustive // not supporting everything
		switch val.Kind() {
		case reflect.Map, reflect.Slice:
			valid = val.Len() > 0 && !val.IsNil()
		default:
			valid = !val.IsZero()
		}
		if !valid {
			return fmt.Errorf(validateEmpty)
		}
		return nil
	}
}

// Empty will ensure that a value, val, is empty.
// rules are:
// int: == 0
// string: == "" or whitespace
// slice: is nil or len == 0
// map: is nil and len == 0
func Empty(v interface{}) ValidationFunc {
	return func() error {
		err := NotEmpty(v)()
		if err == nil {
			return fmt.Errorf(validateNotEmpty)
		}
		return nil
	}
}

// IsNumeric will pass if a string, val, is an Int.
func IsNumeric(val string) ValidationFunc {
	return func() error {
		_, err := strconv.Atoi(val)
		if err == nil {
			return nil
		}
		return fmt.Errorf(validateIsNumeric, val)
	}
}

// UKPostCode will validate that a string, val, is a valid UK PostCode.
// It does not check the postcode exists, just that it matches an agreed pattern.
func UKPostCode(val string) ValidationFunc {
	return func() error {
		if reUKPostCode.MatchString(val) {
			return nil
		}
		return fmt.Errorf(validateUkPostCode, val)
	}
}

// USZipCode will validate that a string, val, matches a US USZipCode pattern.
// It does not check the zipcode exists, just that it matches an agreed pattern.
func USZipCode(val string) ValidationFunc {
	return func() error {
		if reZipCode.MatchString(val) {
			return nil
		}
		return fmt.Errorf("%s is not a valid UK PostCode", val)
	}
}

// HasPrefix ensures string, val, has a prefix matching prefix.
func HasPrefix(val, prefix string) ValidationFunc {
	return func() error {
		if strings.HasPrefix(val, prefix) {
			return nil
		}
		return fmt.Errorf("value provided does not have a valid prefix")
	}
}

// NoPrefix ensures a string, val, does not have the supplied prefix.
func NoPrefix(val, prefix string) ValidationFunc {
	return func() error {
		if strings.HasPrefix(val, prefix) {
			return errors.New("value provided does not have a valid prefix")
		}
		return nil
	}
}

// IsHex will check that a string, val, is valid Hexadecimal.
func IsHex(val string) ValidationFunc {
	return func() error {
		if _, err := hex.DecodeString(val); err != nil {
			return errors.New("value supplied is not valid hex")
		}
		return nil
	}
}

// Email will check that a string is a valid email address.
func Email(val string) ValidationFunc {
	return func() error {
		if _, err := mail.ParseAddress(val); err != nil {
			return errors.New(validateEmail)
		}
		return nil
	}
}

// AnyString will check if the provided string is in a set of allowed values.
func AnyString(val string, vv ...string) ValidationFunc {
	return func() error {
		for _, v := range vv {
			if val == v {
				return nil
			}
		}

		return errors.New("value not found in allowed values")
	}
}<|MERGE_RESOLUTION|>--- conflicted
+++ resolved
@@ -21,22 +21,13 @@
 
 const (
 	validateEmpty       = "value cannot be empty"
-<<<<<<< HEAD
+	validateNotEmpty    = "value must be empty"
 	validateLength      = "value must be between %d and %d characters"
 	validateExactLength = "value should be exactly %d characters"
 	validateMin         = "value %v is smaller than minimum %v"
 	validateMax         = "value %v is larger than maximum %v"
 	validateNumBetween  = "value %v must be between %v and %v"
 	validatePositive    = "value %v should be greater than 0"
-=======
-	validateNotEmpty    = "value must be empty"
-	validateLength      = "value must be between %d and %d characters"
-	validateExactLength = "value should be exactly %d characters"
-	validateMin         = "value %d is smaller than minimum %d"
-	validateMax         = "value %d is larger than maximum %d"
-	validateNumBetween  = "value %d must be between %d and %d"
-	validatePositive    = "value %d should be greater than 0"
->>>>>>> 053cb37a
 	validateRegex       = "value %s failed to meet requirements"
 	validateBool        = "value %v does not evaluate to %v"
 	validateDateEqual   = "the date/time provided %s, does not match the expected %s"
@@ -44,10 +35,7 @@
 	validateDateBefore  = "the date provided %s, must be before %s"
 	validateUkPostCode  = "%s is not a valid UK PostCode"
 	validateIsNumeric   = "string %s is not a number"
-<<<<<<< HEAD
-=======
 	validateEmail       = "invalid email"
->>>>>>> 053cb37a
 )
 
 // StrLength will ensure a string, val, has a length that is at least min and
